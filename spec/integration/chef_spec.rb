require_relative '../spec_helper'

describe Dapp::Builder::Chef do
  include SpecHelper::Common
  include SpecHelper::Application

  before :all do
    init_project
  end

<<<<<<< HEAD
  %w(ubuntu:14.04 centos:7).each do |os|
    context os do
      it 'builds project' do
        application_build!
        stages.each { |_, stage| expect(stage.image.tagged?).to be(true) }
        TEST_FILE_NAMES.each { |name| expect(send("#{name}_exist?")).to be(true) }
=======
  it 'builds project' do
    application_build!
    stages.each { |_, stage| expect(stage.image.tagged?).to be(true) }
    TEST_FILE_NAMES.each { |name| expect(send("#{name}_exist?")).to be(true) }
  end

  [%i(infra_install foo pizza),
   %i(app_install bar taco),
   %i(infra_setup baz burger),
   %i(app_setup qux pelmeni)].each do |stage, file1, file2|
    it "rebuilds from stage #{stage}" do
      old_template_file_values = {}
      old_template_file_values[file1] = send(file1)
      old_template_file_values[file2] = send(file2)

      new_file_values = {}
      new_file_values[file1] = SecureRandom.uuid
      testproject_path.join("files/default/#{stage}/#{file1}.txt").tap do |path|
        path.write "#{new_file_values[file1]}\n"
      end
      new_file_values[file2] = SecureRandom.uuid
      mdapp_test_path.join("files/default/#{stage}/#{file2}.txt").tap do |path|
        path.write "#{new_file_values[file2]}\n"
>>>>>>> fc666c12
      end

      [%i(infra_install foo pizza),
       %i(app_install bar taco),
       %i(infra_setup baz burger),
       %i(app_setup qux pelmeni)].each do |stage, file1, file2|
        it "rebuilds from stage #{stage}" do
          old_template_file_values = {}
          old_template_file_values[file1] = send(file1)
          old_template_file_values[file2] = send(file2)

          new_file_values = {}
          new_file_values[file1] = SecureRandom.uuid
          testproject_path.join("files/#{stage}/#{file1}.txt").tap do |path|
            path.write "#{new_file_values[file1]}\n"
          end
          new_file_values[file2] = SecureRandom.uuid
          mdapp_test_path.join("files/#{stage}/#{file2}.txt").tap do |path|
            path.write "#{new_file_values[file2]}\n"
          end

          application_rebuild!

          expect(send(file1, reload: true)).not_to eq(old_template_file_values[file1])
          expect(send(file2, reload: true)).not_to eq(old_template_file_values[file2])

          expect(send("test_#{stage}", reload: true)).to eq(new_file_values[file1])
          expect(send("mdapp_test_#{stage}", reload: true)).to eq(new_file_values[file2])
        end
      end

      define_method :config do
        @config ||= default_config.merge(
          _builder: :chef,
          _home_path: testproject_path.to_s,
          _chef: { _modules: %w(mdapp-test mdapp-test2) }
        ).tap { |config| config[:_docker][:_from] = os.to_sym }
      end
    end # context
  end # each

  def openstruct_config
    RecursiveOpenStruct.new(config).tap do |obj|
      def obj._app_chain
        [self]
      end

      def obj._app_runlist
        []
      end

      def obj._root_app
        _app_chain.first
      end
    end
  end

  def project_path
    @project_path ||= Pathname("/tmp/dapp-test-#{SecureRandom.uuid}")
  end

  def testproject_path
    project_path.join('testproject')
  end

  def mdapp_test_path
    project_path.join('mdapp-test')
  end

  def mdapp_test2_path
    project_path.join('mdapp-test2')
  end

  def template_testproject_path
    @template_testproject_path ||= Pathname('spec/chef/testproject')
  end

  def template_mdapp_test_path
    @template_mdapp_test_path ||= Pathname('spec/chef/mdapp-test')
  end

  def template_mdapp_test2_path
    @template_mdapp_test2_path ||= Pathname('spec/chef/mdapp-test2')
  end

  # rubocop:disable Metrics/AbcSize
  def init_project
    FileUtils.cp_r template_testproject_path, testproject_path.tap { |p| p.parent.mkpath }
    testproject_path.join('build').tap { |p| p.rmtree if p.exist? }
    testproject_path.join('build_cache').tap { |p| p.rmtree if p.exist? }

    FileUtils.cp_r template_mdapp_test_path, mdapp_test_path.tap { |p| p.parent.mkpath }
    FileUtils.cp_r template_mdapp_test2_path, mdapp_test2_path.tap { |p| p.parent.mkpath }
  end
  # rubocop:enable Metrics/AbcSize

  TEST_FILE_NAMES = %i(foo bar baz qux burger pizza taco pelmeni
                       test_infra_install test_app_install
                       test_infra_setup test_app_setup
                       mdapp_test_infra_install mdapp_test_app_install
                       mdapp_test_infra_setup mdapp_test_app_setup).freeze

  TEST_FILE_NAMES.each do |name|
    define_method(name) do |reload: false|
      (!reload && instance_variable_get("@#{name}")) ||
        instance_variable_set("@#{name}",
                              shellout!("docker run --rm #{application.send(:last_stage).image.name} cat /#{name}.txt").stdout.strip)
    end

    define_method("#{name}_exist?") do
      res = shellout("docker run --rm #{application.send(:last_stage).image.name} ls /#{name}.txt")
      return true if res.exitstatus.zero?
      return false if res.exitstatus == 2
      res.error!
    end
  end
end<|MERGE_RESOLUTION|>--- conflicted
+++ resolved
@@ -8,38 +8,12 @@
     init_project
   end
 
-<<<<<<< HEAD
   %w(ubuntu:14.04 centos:7).each do |os|
     context os do
       it 'builds project' do
         application_build!
         stages.each { |_, stage| expect(stage.image.tagged?).to be(true) }
         TEST_FILE_NAMES.each { |name| expect(send("#{name}_exist?")).to be(true) }
-=======
-  it 'builds project' do
-    application_build!
-    stages.each { |_, stage| expect(stage.image.tagged?).to be(true) }
-    TEST_FILE_NAMES.each { |name| expect(send("#{name}_exist?")).to be(true) }
-  end
-
-  [%i(infra_install foo pizza),
-   %i(app_install bar taco),
-   %i(infra_setup baz burger),
-   %i(app_setup qux pelmeni)].each do |stage, file1, file2|
-    it "rebuilds from stage #{stage}" do
-      old_template_file_values = {}
-      old_template_file_values[file1] = send(file1)
-      old_template_file_values[file2] = send(file2)
-
-      new_file_values = {}
-      new_file_values[file1] = SecureRandom.uuid
-      testproject_path.join("files/default/#{stage}/#{file1}.txt").tap do |path|
-        path.write "#{new_file_values[file1]}\n"
-      end
-      new_file_values[file2] = SecureRandom.uuid
-      mdapp_test_path.join("files/default/#{stage}/#{file2}.txt").tap do |path|
-        path.write "#{new_file_values[file2]}\n"
->>>>>>> fc666c12
       end
 
       [%i(infra_install foo pizza),
@@ -53,11 +27,11 @@
 
           new_file_values = {}
           new_file_values[file1] = SecureRandom.uuid
-          testproject_path.join("files/#{stage}/#{file1}.txt").tap do |path|
+          testproject_path.join("files/default/#{stage}/#{file1}.txt").tap do |path|
             path.write "#{new_file_values[file1]}\n"
           end
           new_file_values[file2] = SecureRandom.uuid
-          mdapp_test_path.join("files/#{stage}/#{file2}.txt").tap do |path|
+          mdapp_test_path.join("files/default/#{stage}/#{file2}.txt").tap do |path|
             path.write "#{new_file_values[file2]}\n"
           end
 
