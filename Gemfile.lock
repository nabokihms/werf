PATH
  remote: .
  specs:
    dapp (0.0.22)
<<<<<<< HEAD
      excon (>= 0.45.4, < 1.0)
=======
>>>>>>> 2be59a2d
      mixlib-cli (>= 1.0, < 3.0)
      mixlib-shellout (>= 1.0, < 3.0)

GEM
  remote: https://rubygems.org/
  specs:
    activesupport (4.2.6)
      i18n (~> 0.7)
      json (~> 1.7, >= 1.7.7)
      minitest (~> 5.1)
      thread_safe (~> 0.3, >= 0.3.4)
      tzinfo (~> 1.1)
    addressable (2.4.0)
    backports (3.6.8)
    binding_of_caller (0.7.2)
      debug_inspector (>= 0.0.1)
    codeclimate-test-reporter (0.6.0)
      simplecov (>= 0.7.1, < 1.0.0)
    coderay (1.1.1)
    debug_inspector (0.0.2)
    diff-lcs (1.2.5)
    docile (1.1.5)
    ethon (0.9.0)
      ffi (>= 1.3.0)
    excon (0.50.1)
    faraday (0.9.2)
      multipart-post (>= 1.2, < 3)
    faraday_middleware (0.10.0)
      faraday (>= 0.7.4, < 0.10)
    ffi (1.9.12)
    gh (0.14.0)
      addressable
      backports
      faraday (~> 0.8)
      multi_json (~> 1.0)
      net-http-persistent (>= 2.7)
      net-http-pipeline
    highline (1.7.8)
    i18n (0.7.0)
    json (1.8.3)
    launchy (2.4.3)
      addressable (~> 2.3)
    method_source (0.8.2)
    minitest (5.9.0)
    mixlib-cli (1.7.0)
    mixlib-shellout (2.2.6)
    multi_json (1.12.1)
    multipart-post (2.0.0)
    net-http-persistent (2.9.4)
    net-http-pipeline (1.0.1)
    pry (0.10.3)
      coderay (~> 1.1.0)
      method_source (~> 0.8.1)
      slop (~> 3.4)
    pry-stack_explorer (0.4.9.2)
      binding_of_caller (>= 0.7)
      pry (>= 0.9.11)
    pusher-client (0.6.2)
      json
      websocket (~> 1.0)
    rake (10.5.0)
    recursive-open-struct (1.0.1)
    rspec (3.5.0)
      rspec-core (~> 3.5.0)
      rspec-expectations (~> 3.5.0)
      rspec-mocks (~> 3.5.0)
    rspec-core (3.5.0)
      rspec-support (~> 3.5.0)
    rspec-expectations (3.5.0)
      diff-lcs (>= 1.2.0, < 2.0)
      rspec-support (~> 3.5.0)
    rspec-mocks (3.5.0)
      diff-lcs (>= 1.2.0, < 2.0)
      rspec-support (~> 3.5.0)
    rspec-support (3.5.0)
    simplecov (0.12.0)
      docile (~> 1.1.0)
      json (>= 1.8, < 3)
      simplecov-html (~> 0.10.0)
    simplecov-html (0.10.0)
    slop (3.6.0)
    test_construct (2.0.1)
    thread_safe (0.3.5)
    timecop (0.8.1)
    travis (1.8.2)
      backports
      faraday (~> 0.9)
      faraday_middleware (~> 0.9, >= 0.9.1)
      gh (~> 0.13)
      highline (~> 1.6)
      launchy (~> 2.1)
      pusher-client (~> 0.4)
      typhoeus (~> 0.6, >= 0.6.8)
    typhoeus (0.8.0)
      ethon (>= 0.8.0)
    tzinfo (1.2.2)
      thread_safe (~> 0.1)
    websocket (1.2.3)

PLATFORMS
  ruby

DEPENDENCIES
  activesupport (~> 4.2, >= 4.2.6)
  bundler (~> 1.7)
  codeclimate-test-reporter (~> 0.5)
  dapp!
  pry (>= 0.10.3, < 1.0)
  pry-stack_explorer (>= 0.4.9.2, < 1.0)
  rake (~> 10.0)
  recursive-open-struct (~> 1.0, >= 1.0.1)
  rspec (~> 3.4, >= 3.4.0)
  test_construct (~> 2)
  timecop (~> 0.8)
  travis (~> 1.8, >= 1.8.2)<|MERGE_RESOLUTION|>--- conflicted
+++ resolved
@@ -2,17 +2,14 @@
   remote: .
   specs:
     dapp (0.0.22)
-<<<<<<< HEAD
       excon (>= 0.45.4, < 1.0)
-=======
->>>>>>> 2be59a2d
       mixlib-cli (>= 1.0, < 3.0)
       mixlib-shellout (>= 1.0, < 3.0)
 
 GEM
   remote: https://rubygems.org/
   specs:
-    activesupport (4.2.6)
+    activesupport (4.2.7)
       i18n (~> 0.7)
       json (~> 1.7, >= 1.7.7)
       minitest (~> 5.1)
@@ -30,12 +27,12 @@
     docile (1.1.5)
     ethon (0.9.0)
       ffi (>= 1.3.0)
-    excon (0.50.1)
+    excon (0.51.0)
     faraday (0.9.2)
       multipart-post (>= 1.2, < 3)
     faraday_middleware (0.10.0)
       faraday (>= 0.7.4, < 0.10)
-    ffi (1.9.12)
+    ffi (1.9.14)
     gh (0.14.0)
       addressable
       backports
@@ -56,7 +53,7 @@
     multipart-post (2.0.0)
     net-http-persistent (2.9.4)
     net-http-pipeline (1.0.1)
-    pry (0.10.3)
+    pry (0.10.4)
       coderay (~> 1.1.0)
       method_source (~> 0.8.1)
       slop (~> 3.4)
@@ -72,7 +69,7 @@
       rspec-core (~> 3.5.0)
       rspec-expectations (~> 3.5.0)
       rspec-mocks (~> 3.5.0)
-    rspec-core (3.5.0)
+    rspec-core (3.5.1)
       rspec-support (~> 3.5.0)
     rspec-expectations (3.5.0)
       diff-lcs (>= 1.2.0, < 2.0)
