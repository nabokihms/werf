--- conflicted
+++ resolved
@@ -1,11 +1,7 @@
 PATH
   remote: .
   specs:
-<<<<<<< HEAD
-    dapp (0.4.1)
-=======
     dapp (0.2.8)
->>>>>>> 86f5bf9c
       excon (>= 0.45.4, < 1.0)
       i18n (~> 0.7)
       mixlib-cli (>= 1.0, < 3.0)
