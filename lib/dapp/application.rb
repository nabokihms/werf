--- conflicted
+++ resolved
@@ -27,15 +27,11 @@
     end
 
     def export!(repo)
-<<<<<<< HEAD
       raise Error::Application, code: :application_is_not_built unless last_stage.image.tagged? || dry_run
-=======
-      error! "Application isn't built yet!" unless last_stage.image.tagged? || dry_run
->>>>>>> 62882f30
 
       tags.each do |tag|
         image_name = [repo, tag].join(':')
-        log(image_name.verbose)                           if log_verbose
+        log(image_name.verbose)                                        if log_verbose
         last_stage.image.export!(image_name, log_verbose: log_verbose) unless dry_run
       end
     end
@@ -121,11 +117,7 @@
 
     def branch_tags
       return [] unless cli_options[:tag_branch]
-<<<<<<< HEAD
       raise Error::Application, code: :git_branch_without_name if (branch = git_repo.branch) == 'HEAD'
-=======
-      error! "Application has specific revision that isn't associated with a branch name!" if (branch = git_repo.branch) == 'HEAD'
->>>>>>> 62882f30
       [branch]
     end
 
@@ -143,11 +135,7 @@
       elsif ENV['TRAVIS']
         build_id = ENV['TRAVIS_BUILD_NUMBER']
       else
-<<<<<<< HEAD
         raise Error::Application, code: :ci_environment_required
-=======
-        error! 'CI environment required (Travis or GitLab CI)'
->>>>>>> 62882f30
       end
 
       [build_id]
@@ -163,11 +151,7 @@
         branch = ENV['TRAVIS_BRANCH']
         tag = ENV['TRAVIS_TAG']
       else
-<<<<<<< HEAD
         raise Error::Application, code: :ci_environment_required
-=======
-        error! 'CI environment required (Travis or GitLab CI)'
->>>>>>> 62882f30
       end
 
       [branch, tag].compact
