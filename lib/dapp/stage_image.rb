module Dapp
  # StageImage
  class StageImage < DockerImage
    def initialize(name:, built_id: nil, from: nil)
      @bash_commands = []
      @options = {}
      @change_options = {}
      @container_name = SecureRandom.hex
      @built_id = built_id
      super(name: name, from: from)
    end

    def add_change_volume(value)
      add_change_option(:volume, value)
    end

    def add_change_expose(value)
      add_change_option(:expose, value)
    end

    def add_change_env(value)
      add_change_option(:env, value)
    end

    def add_change_label(value)
      add_change_option(:label, value)
    end

    def add_change_cmd(value)
      add_change_option(:cmd, value)
    end

    def add_change_onbuild(value)
      add_change_option(:onbuild, value)
    end

    def add_change_workdir(value)
      add_change_option(:workdir, value)
    end

    def add_change_entrypoint(value)
      add_change_option(:entrypoint, value)
    end

    def add_change_user(value)
      add_change_option(:user, value)
    end

    def add_volume(value)
      add_option(:volume, value)
    end

    def add_volumes_from(value)
      add_option(:'volumes-from', value)
    end

    def add_commands(*commands)
      @bash_commands.concat(commands.flatten)
    end

    def built_id
      @built_id ||= id
    end

    def build!(**kvargs)
      @built_id = if should_be_built?
                    begin
                      run!(**kvargs)
                      commit!
                    ensure
                      shellout("docker rm #{container_name}")
                    end
                  else
                    from.built_id
                  end
    end

    def export!(name, log_verbose: false, log_time: false, force: false)
      image = self.class.new(built_id: built_id, name: name)
      image.tag!(log_verbose: log_verbose, log_time: log_time, force: force)
      image.push!(log_verbose: log_verbose, log_time: log_time)
      image.untag!
    end

    def tag!(log_verbose: false, log_time: false, force: false)
      if !(existed_id = id).nil? && !force
        raise Error::Build, code: :another_image_already_tagged if built_id != existed_id
        return
      end
      shellout!("docker tag #{built_id} #{name}", log_verbose: log_verbose, log_time: log_time)
    end

    protected

    attr_reader :container_name
    attr_reader :bash_commands
    attr_reader :options, :change_options

    def add_option(key, value)
      add_option_default(options, key, value)
    end

    def add_change_option(key, value)
      add_option_default(change_options, key, value)
    end

    def add_option_default(hash, key, value)
      hash[key] = (hash[key].nil? ? value : (Array(hash[key]) << value).flatten)
    end

    def run!(log_verbose: false, log_time: false, introspect_error: false, introspect_before_error: false)
      raise Error::Build, code: :built_id_not_defined if from.built_id.nil?
      shellout!("docker run #{prepared_options} --name=#{container_name} #{from.built_id} #{prepared_bash_command}",
                log_verbose: log_verbose, log_time: log_time)
    rescue Error::Shellout => e
      raise unless introspect_error || introspect_before_error
      built_id = introspect_error ? commit! : from.built_id
      raise Exception::IntrospectImage, message: Dapp::Helper::NetStatus.message(e),
                                        data: { built_id: built_id, options: prepared_options, rmi: introspect_error }
    end

    def commit!
      shellout!("docker commit #{prepared_change} #{container_name}").stdout.strip
    end

    def should_be_built?
      !(bash_commands.empty? && change_options.empty?)
    end

    def prepared_options
      prepared_options_default(options) { |k, vals| Array(vals).map { |v| "--#{k}=#{v}" }.join(' ') }
    end

<<<<<<< HEAD
    def prepared_bash_command
      if bash_commands.empty?
        'true'
      else
        shellout_pack prepared_commands.join(' && ')
=======
    def prepared_change
      prepared_options_default(change_options) do |k, vals|
        if [:cmd, :entrypoint].include? k
          %(-c '#{k.to_s.upcase} #{Array(vals)}')
        else
          Array(vals).map { |v| %(-c "#{k.to_s.upcase} #{v}") }.join(' ')
        end
>>>>>>> c81370da
      end
    end

    def prepared_options_default(hash)
      hash.map { |k, vals| yield(k, vals) }.join(' ')
    end

    def prepared_bash_command
      "bash -ec 'eval $(echo #{Base64.strict_encode64(prepared_commands.join(' && '))} | base64 --decode)'"
    end

    def prepared_commands
      bash_commands.map { |command| command.gsub(/^[\ |;]*|[\ |;]*$/, '') } # strip [' ', ';']
    end
  end # StageImage
end # Dapp<|MERGE_RESOLUTION|>--- conflicted
+++ resolved
@@ -131,13 +131,6 @@
       prepared_options_default(options) { |k, vals| Array(vals).map { |v| "--#{k}=#{v}" }.join(' ') }
     end
 
-<<<<<<< HEAD
-    def prepared_bash_command
-      if bash_commands.empty?
-        'true'
-      else
-        shellout_pack prepared_commands.join(' && ')
-=======
     def prepared_change
       prepared_options_default(change_options) do |k, vals|
         if [:cmd, :entrypoint].include? k
@@ -145,7 +138,6 @@
         else
           Array(vals).map { |v| %(-c "#{k.to_s.upcase} #{v}") }.join(' ')
         end
->>>>>>> c81370da
       end
     end
 
@@ -154,7 +146,11 @@
     end
 
     def prepared_bash_command
-      "bash -ec 'eval $(echo #{Base64.strict_encode64(prepared_commands.join(' && '))} | base64 --decode)'"
+      if bash_commands.empty?
+        'true'
+      else
+        shellout_pack prepared_commands.join(' && ')
+      end
     end
 
     def prepared_commands
