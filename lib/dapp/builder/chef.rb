--- conflicted
+++ resolved
@@ -70,7 +70,6 @@
         application.hashsum berksfile_lock_path.read if berksfile_lock_path.exist?
       end
 
-<<<<<<< HEAD
       def local_cookbook_paths_for_checksum
         @local_cookbook_paths_for_checksum ||= berksfile
           .local_cookbooks
@@ -78,64 +77,6 @@
           .map { |cookbook| cookbook[:path] }
           .product(LOCAL_COOKBOOK_CHECKSUM_PATTERNS)
           .map { |cb, dir| Dir[cb.join(dir)] }
-=======
-      # rubocop:disable Metrics/AbcSize
-      def stage_cookbooks_runlist(stage)
-        @stage_cookbooks_runlist ||= {}
-        @stage_cookbooks_runlist[stage] ||= [].tap do |res|
-          to_runlist_entrypoint = proc do |cookbook, recipe|
-            entrypoint = [recipe, stage].join('_')
-            entrypoint_file = stage_cookbooks_path(stage, cookbook, 'recipes', "#{entrypoint}.rb")
-            next unless entrypoint_file.exist?
-            "#{cookbook}::#{entrypoint}"
-          end
-
-          res.concat(application.config._chef._recipes.map do |recipe|
-            application.config._chef._modules.map do |mod|
-              to_runlist_entrypoint[mod, recipe]
-            end
-          end.flatten.compact)
-
-          res.concat(application.config._chef._recipes.map do |recipe|
-            to_runlist_entrypoint[project_name, recipe]
-          end.flatten.compact)
-        end
-      end
-      # rubocop:enable Metrics/AbcSize
-
-      def local_cookbook_paths
-        @local_cookbook_paths ||= berksfile.local_cookbooks
-                                           .values
-                                           .map { |cookbook| cookbook[:path] }
-                                           .product(LOCAL_COOKBOOK_PATTERNS)
-                                           .map { |cb, dir| Dir[cb.join(dir)] }
-                                           .flatten
-                                           .map(&Pathname.method(:new))
-      end
-
-      def stage_cookbooks_vendored_paths(stage, with_files: false)
-        Dir[cookbooks_vendor_path.join('*')]
-          .map do |cookbook_path|
-            cookbook_name = File.basename cookbook_path
-            is_project = (cookbook_name == project_name)
-            is_mdapp = cookbook_name.start_with? 'mdapp-'
-            mdapp_enabled = is_mdapp && application.config._chef._modules.include?(cookbook_name)
-
-            if is_project || is_mdapp
-              next if is_mdapp && !mdapp_enabled
-              STAGE_LOCAL_COOKBOOK_PATTERNS.map do |pattern|
-                application.config._chef._recipes.map do |recipe|
-                  Dir[File.join(cookbook_path, pattern % { stage: stage, recipe: recipe })]
-                end
-              end
-            elsif with_files
-              Dir[File.join(cookbook_path, '**/*')]
-            else
-              cookbook_path
-            end
-          end
-          .compact
->>>>>>> c728a230
           .flatten
           .map(&Pathname.method(:new))
       end
