--- conflicted
+++ resolved
@@ -7,21 +7,13 @@
         # FlushRepo
         module FlushRepo
           def stages_flush_repo(repo)
-<<<<<<< HEAD
             lock(repo.to_s) do
               log_step(repo)
               with_log_indent do
                 registry = registry(repo)
                 repo_applications, repo_stages = repo_images(registry)
-                repo_applications.merge(repo_stages).keys.each { |image_tag| image_delete(registry, image_tag) }
+                repo_applications.merge(repo_stages).keys.each { |image_tag| repo_image_delete(registry, image_tag) }
               end
-=======
-            log_step(repo)
-            with_log_indent do
-              registry = registry(repo)
-              repo_applications, repo_stages = repo_images(registry)
-              repo_applications.merge(repo_stages).keys.each { |image_tag| repo_image_delete(registry, image_tag) }
->>>>>>> f8a8316b
             end
           end
         end
