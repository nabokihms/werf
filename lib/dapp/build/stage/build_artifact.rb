--- conflicted
+++ resolved
@@ -12,16 +12,12 @@
           !dimg.builder.build_artifact?
         end
 
-        def builder_checksum
-          application.builder.build_artifact_checksum
+        def context
+          [artifact_dependencies_files_checksum, builder_checksum]
         end
 
-        def context
-<<<<<<< HEAD
-          [artifact_dependencies_files_checksum, dimg.builder.build_artifact_checksum]
-=======
-          [artifact_dependencies_files_checksum, builder_checksum]
->>>>>>> a0a39825
+        def builder_checksum
+          dimg.builder.build_artifact_checksum
         end
 
         def prepare_image
