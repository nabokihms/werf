module Dapp
  module Build
    module Stage
      module InstallGroup
        # Install
        class Install < Base
          include Mod::Group

          def initialize(dimg, next_stage)
            @prev_stage = GAPreInstallPatch.new(dimg, self)
            super
          end

          def empty?
            !dimg.builder.install?
          end

          def builder_checksum
            application.builder.install_checksum
          end

          def context
<<<<<<< HEAD
            [install_dependencies_files_checksum, dimg.builder.install_checksum]
=======
            [install_dependencies_files_checksum, builder_checksum]
>>>>>>> a0a39825
          end

          def prepare_image
            super
            dimg.builder.install(image)
          end

          private

          def install_dependencies_files_checksum
            @install_dependencies_files_checksum ||= dependencies_files_checksum(dimg.config._install_dependencies)
          end
        end # Install
      end
    end # Stage
  end # Build
end # Dapp<|MERGE_RESOLUTION|>--- conflicted
+++ resolved
@@ -15,16 +15,12 @@
             !dimg.builder.install?
           end
 
-          def builder_checksum
-            application.builder.install_checksum
+          def context
+            [install_dependencies_files_checksum, builder_checksum]
           end
 
-          def context
-<<<<<<< HEAD
-            [install_dependencies_files_checksum, dimg.builder.install_checksum]
-=======
-            [install_dependencies_files_checksum, builder_checksum]
->>>>>>> a0a39825
+          def builder_checksum
+            dimg.builder.install_checksum
           end
 
           def prepare_image
