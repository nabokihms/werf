module Dapp
  module Build
    module Stage
      # Base of all stages
      class Base
        include Helper::Sha256
        include Helper::Trivia

        attr_accessor :prev_stage, :next_stage
        attr_reader :application

        def initialize(application, next_stage)
          @application = application

          @next_stage = next_stage
          @next_stage.prev_stage = self
        end

        # rubocop:disable Metrics/AbcSize, Metrics/MethodLength
        def build!
          return if should_be_skipped?
          prev_stage.build! if prev_stage
          begin
            if image.tagged?
              application.log_state(name, state: application.t(code: 'state.using_cache'))
            elsif application.dry_run?
              application.log_state(name, state: application.t(code: 'state.build'), styles: { status: :success })
            else
              application.log_process(name, process: application.t(code: 'status.process.building'), short: should_be_not_detailed?) do
                image_build!
              end
            end
          ensure
            log_build
          end
          raise Exception::IntrospectImage,
                message: application.t(code: 'introspect.stage', data: { name: name }),
                data: { built_id: image.built_id, options: image.send(:prepared_options) } if should_be_introspected?
        end
        # rubocop:enable Metrics/AbcSize, Metrics/MethodLength

        def save_in_cache!
          return if image.tagged?
          prev_stage.save_in_cache!                                                          if prev_stage
          image.tag!(log_verbose: application.log_verbose?, log_time: application.log_time?) unless application.dry_run?
        end

        def signature
          hashsum [prev_stage.signature, artifacts_signatures]
        end

        def image
          @image ||= begin
            Image::Stage.new(name: image_name, from: from_image).tap do |image|
              image.add_volume "#{application.tmp_path}:#{application.container_tmp_path}"
              before_artifacts.each { |artifact| apply_artifact(artifact, image) }
              yield image if block_given?
              after_artifacts.each { |artifact| apply_artifact(artifact, image) }
            end
          end
        end

        protected

        def name
          class_to_lowercase.to_sym
        end

        def should_be_not_detailed?
          image.send(:bash_commands).empty?
        end

        def should_be_skipped?
          image.tagged? && !application.log_verbose? && application.cli_options[:introspect_stage].nil?
        end

        def should_be_introspected?
          application.cli_options[:introspect_stage] == name && !application.dry_run? && !application.is_artifact
        end

        def image_build!
          image.build!(log_verbose: application.log_verbose?,
                       log_time: application.log_time?,
                       introspect_error: application.cli_options[:introspect_error],
                       introspect_before_error: application.cli_options[:introspect_before_error])
        end

        def from_image
          prev_stage.image if prev_stage || begin
            raise Error::Build, code: :from_image_required
          end
        end

        def image_name
          "dapp:#{signature}"
        end

        def image_info
          date, size = image.info
          _date, from_size = from_image.info
          [date, (from_size.to_f - size.to_f).abs]
        end

        def format_image_info
          date, size = image_info
          application.t(code: 'image.info', data: { date: Time.parse(date).localtime, size: size.to_f.round(2) })
        end

        # rubocop:disable Metrics/AbcSize
        def log_build
          application.with_log_indent do
            application.log_info application.t(code: 'image.signature', data: { signature: image_name })
            application.log_info format_image_info if image.tagged?
            unless (bash_commands = image.send(:bash_commands)).empty?
              application.log_info application.t(code: 'image.commands')
              application.with_log_indent { application.log_info bash_commands.join("\n") }
            end
          end if application.log? && application.log_verbose?
        end
        # rubocop:enable Metrics/AbcSize

        def before_artifacts
          @before_artifacts ||= do_artifacts(application.config._artifact.select { |artifact| artifact._before == name })
        end

        def after_artifacts
          @after_artifacts ||= do_artifacts(application.config._artifact.select { |artifact| artifact._after == name })
        end

        def do_artifacts(artifacts)
          artifacts.map do |artifact|
            {
              name: artifact._config._name,
              options: artifact._artifact_options,
              app: Application.new(config: artifact._config, is_artifact: true, **application.meta_options).tap(&:build!)
            }
          end
        end

        def artifacts_signatures
          (before_artifacts + after_artifacts).map { |artifact| hashsum [artifact[:app].signature, artifact[:options]] }
        end

        # rubocop:disable Metrics/LineLength
        def apply_artifact(artifact, image)
          return if application.dry_run?
<<<<<<< HEAD
=======

>>>>>>> 82880025
          cwd = artifact[:options][:cwd]
          paths = artifact[:options][:paths]
          owner = artifact[:options][:owner]
          group = artifact[:options][:group]
          where_to_add = artifact[:options][:where_to_add]

<<<<<<< HEAD
          docker_options = ['--rm', "--volume #{application.tmp_path('artifact', artifact[:name])}:#{artifact[:app].container_tmp_path(artifact[:name])}"]
          commands = application.shellout_pack(safe_cp(where_to_add, artifact[:app].container_tmp_path(artifact[:name]), Process.uid, Process.gid, cwd, paths))
          application.log_secondary_process(application.t(code: 'process.artifact_copy', data: { name: artifact[:name] }), short: true) do
            artifact[:app].run(docker_options, Array(commands))
          end

          commands = application.shellout_pack(safe_cp(application.container_tmp_path('artifact', artifact[:name]), where_to_add, owner, group))
=======
          docker_options = ['--rm',
                            "--volume #{application.tmp_path('artifact', artifact[:name])}:#{artifact[:app].container_tmp_path(artifact[:name])}",
                            '--entrypoint /bin/sh']
          commands = safe_cp(where_to_add, artifact[:app].container_tmp_path(artifact[:name]), Process.uid, Process.gid)
          artifact[:app].run(docker_options, Array(application.shellout_pack(commands)))

          commands = safe_cp(application.container_tmp_path('artifact', artifact[:name]), where_to_add, owner, group, cwd, paths)
>>>>>>> 82880025
          image.add_commands commands
        end
        # rubocop:enable Metrics/LineLength

        # rubocop:disable Metrics/ParameterLists
        def safe_cp(from, to, owner, group, cwd = '', paths = [])
          credentials = ''
          credentials += "-o #{owner} " if owner
          credentials += "-g #{group} " if group

          copy_files = lambda do |from_, cwd_, path_ = ''|
            "find #{File.join(from_, cwd_, path_)} -type f -exec bash -ec 'install -D #{credentials} {} " \
            "#{File.join(to, "$(echo {} | sed -e \"s/#{File.join(from_, cwd_).gsub('/', '\\/')}//g\")")}' \\;"
          end

          commands = []
          commands << ['install', credentials, '-d', to].join(' ')
          commands.concat(paths.empty? ? Array(copy_files.call(from, cwd)) : paths.map { |path| copy_files.call(from, cwd, path) })
          commands << "find #{to} -type d -exec bash -ec 'install -d #{credentials} {}' \\;"
          commands.join(' && ')
        end
        # rubocop:enable Metrics/ParameterLists
      end # Base
    end # Stage
  end # Build
end # Dapp<|MERGE_RESOLUTION|>--- conflicted
+++ resolved
@@ -141,28 +141,14 @@
           (before_artifacts + after_artifacts).map { |artifact| hashsum [artifact[:app].signature, artifact[:options]] }
         end
 
-        # rubocop:disable Metrics/LineLength
         def apply_artifact(artifact, image)
           return if application.dry_run?
-<<<<<<< HEAD
-=======
-
->>>>>>> 82880025
           cwd = artifact[:options][:cwd]
           paths = artifact[:options][:paths]
           owner = artifact[:options][:owner]
           group = artifact[:options][:group]
           where_to_add = artifact[:options][:where_to_add]
 
-<<<<<<< HEAD
-          docker_options = ['--rm', "--volume #{application.tmp_path('artifact', artifact[:name])}:#{artifact[:app].container_tmp_path(artifact[:name])}"]
-          commands = application.shellout_pack(safe_cp(where_to_add, artifact[:app].container_tmp_path(artifact[:name]), Process.uid, Process.gid, cwd, paths))
-          application.log_secondary_process(application.t(code: 'process.artifact_copy', data: { name: artifact[:name] }), short: true) do
-            artifact[:app].run(docker_options, Array(commands))
-          end
-
-          commands = application.shellout_pack(safe_cp(application.container_tmp_path('artifact', artifact[:name]), where_to_add, owner, group))
-=======
           docker_options = ['--rm',
                             "--volume #{application.tmp_path('artifact', artifact[:name])}:#{artifact[:app].container_tmp_path(artifact[:name])}",
                             '--entrypoint /bin/sh']
@@ -170,10 +156,8 @@
           artifact[:app].run(docker_options, Array(application.shellout_pack(commands)))
 
           commands = safe_cp(application.container_tmp_path('artifact', artifact[:name]), where_to_add, owner, group, cwd, paths)
->>>>>>> 82880025
           image.add_commands commands
         end
-        # rubocop:enable Metrics/LineLength
 
         # rubocop:disable Metrics/ParameterLists
         def safe_cp(from, to, owner, group, cwd = '', paths = [])
