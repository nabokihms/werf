--- conflicted
+++ resolved
@@ -5,8 +5,7 @@
 )
 
 type RawDimg struct {
-<<<<<<< HEAD
-	Dimg       string               `yaml:"dimg,omitempty"` // TODO: поддержка нескольких имён
+	Dimg       interface{}          `yaml:"-"`
 	Artifact   string               `yaml:"artifact,omitempty"`
 	From       string               `yaml:"from,omitempty"`
 	RawGit     []*RawGit            `yaml:"git,omitempty"`
@@ -16,17 +15,6 @@
 	RawMount   []*RawMount          `yaml:"mount,omitempty"`
 	RawDocker  *RawDocker           `yaml:"docker,omitempty"`
 	RawImport  []*RawArtifactImport `yaml:"import,omitempty"`
-=======
-	Dimg      interface{}          `yaml:"-"`
-	Artifact  string               `yaml:"artifact,omitempty"`
-	From      string               `yaml:"from,omitempty"`
-	RawGit    []*RawGit            `yaml:"git,omitempty"`
-	RawShell  *RawShell            `yaml:"shell,omitempty"`
-	RawChef   *RawChef             `yaml:"chef,omitempty"`
-	RawMount  []*RawMount          `yaml:"mount,omitempty"`
-	RawDocker *RawDocker           `yaml:"docker,omitempty"`
-	RawImport []*RawArtifactImport `yaml:"import,omitempty"`
->>>>>>> da51d8ed
 
 	Doc *Doc `yaml:"-"` // parent
 
