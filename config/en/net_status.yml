en:
  net_status:
    missing_translation: "Missing translation for code: '%{code}'!"
    shellout:
      shell_command_failed: ">>> START STREAM\n%{stream}\n>>> END STREAM"
    application:
      application_not_built: "Application hasn't been built yet!"
      application_not_run: "Application run failed!"
      git_branch_without_name: "Application has specific revision that isn't associated with a branch name!"
      ci_environment_required: 'CI environment required (Travis or GitLab CI)!'
    build:
      from_image_required: 'Missing from_image!'
      image_already_untagged: "Image `%{name}` already untagged!"
      image_not_exist: "Image `%{name}` not exist!"
      another_image_already_tagged: 'Image with other id already tagged!'
      built_id_not_defined: '`from.built_id` not defined!'
    controller:
      push_command_unexpected_apps_number: "Push command can process only one application!"
      run_command_unexpected_apps_number: "Run command can process only one application!"
      no_such_app: "No such app: '%{patterns}' in '%{path}'!"
      dappfile_not_found: "Dappfile not found!"
    config:
      builder_type_conflict: 'Conflict between builder types!'
      builder_type_unsupported: "Defined unsupported builder type `%{type}`!"
      docker_from_not_defined: "Docker `from` not defined!"
      artifact_unexpected_attribute: "Artifact doesn't has attribute '%{attr}'!"
<<<<<<< HEAD
      git_artifact_unexpected_attribute: "'%{type}' git artifact doesn't has attribute '%{attr}'!"
=======
      stage_artifact_not_associated: "Artifact not associated with any stage!"
      stage_artifact_incorrect_associated_value: "Artifact option '%{option}' has incorrect value '%{value}'!"
      git_artifact_unexpected_attribute: "'%{type}' git artifact doesn't has attribute '%{attr}'!"
    chef:
      stage_path_overlap: "Cannot install '%{cookbook}' cookbook's path %{from} into %{to}: already exists"
>>>>>>> aa1f1389
<|MERGE_RESOLUTION|>--- conflicted
+++ resolved
@@ -24,12 +24,6 @@
       builder_type_unsupported: "Defined unsupported builder type `%{type}`!"
       docker_from_not_defined: "Docker `from` not defined!"
       artifact_unexpected_attribute: "Artifact doesn't has attribute '%{attr}'!"
-<<<<<<< HEAD
-      git_artifact_unexpected_attribute: "'%{type}' git artifact doesn't has attribute '%{attr}'!"
-=======
-      stage_artifact_not_associated: "Artifact not associated with any stage!"
-      stage_artifact_incorrect_associated_value: "Artifact option '%{option}' has incorrect value '%{value}'!"
       git_artifact_unexpected_attribute: "'%{type}' git artifact doesn't has attribute '%{attr}'!"
     chef:
-      stage_path_overlap: "Cannot install '%{cookbook}' cookbook's path %{from} into %{to}: already exists"
->>>>>>> aa1f1389
+      stage_path_overlap: "Cannot install '%{cookbook}' cookbook's path %{from} into %{to}: already exists"