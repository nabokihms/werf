name: Main
on:
  pull_request:
    branches:
    - master
  push:
    branches:
    - master
env:
  GO111MODULE: on

jobs:

  build:
    name: Build
    strategy:
      fail-fast: false
      matrix:
        os: [ubuntu-latest, macOS-latest, windows-latest]
    runs-on: ${{ matrix.os }}
    steps:

    - name: Set up Go 1.12
      uses: actions/setup-go@v1
      with:
        go-version: 1.12
      id: go

    - name: Checkout code
      uses: actions/checkout@v1

    - name: Build
      run: go build -tags "dfrunmount dfssh" github.com/flant/werf/cmd/werf

  unit_tests:
    name: Unit tests
    strategy:
      fail-fast: false
      matrix:
        os: [ubuntu-latest, macOS-latest, windows-latest]
    runs-on: ${{ matrix.os }}
    steps:

    - name: Set up Go 1.12
      uses: actions/setup-go@v1
      with:
        go-version: 1.12
      id: go

    - name: Checkout code
      uses: actions/checkout@v1

    - name: Prepare environment (!windows)
      run: |
        export WERF_TEST_COVERAGE_DIR=$GITHUB_WORKSPACE/tests_coverage/unit_tests/${{ matrix.os }}
        mkdir -p $WERF_TEST_COVERAGE_DIR
        echo ::set-env name=WERF_TEST_COVERAGE_DIR::$WERF_TEST_COVERAGE_DIR
      if: matrix.os != 'windows-latest'

    - name: Prepare environment (windows)
      run: |
        SET WERF_TEST_COVERAGE_DIR=%GITHUB_WORKSPACE%\tests_coverage\unit_tests\${{ matrix.os }}
        mkdir -p %WERF_TEST_COVERAGE_DIR%
        echo ::set-env name=WERF_TEST_COVERAGE_DIR::%WERF_TEST_COVERAGE_DIR%
      if: matrix.os == 'windows-latest'

    - name: Test (!windows)
      run: go test -tags "dfrunmount dfssh" -coverpkg=./... -coverprofile=$WERF_TEST_COVERAGE_DIR/coverage.out ./...
      if: matrix.os != 'windows-latest'

    - name: Test (windows)
      run: go test -tags "dfrunmount dfssh" -coverpkg=./... -coverprofile=%WERF_TEST_COVERAGE_DIR%\coverage.out ./...
      if: matrix.os == 'windows-latest'

    - name: Upload coverage artifact
      uses: actions/upload-artifact@master
      with:
        name: tests_coverage
        path: tests_coverage

  prepare_integration_tests_tools:
    name: Prepare integration tests tools
    strategy:
      fail-fast: false
      matrix:
        os: [ubuntu-latest]
    runs-on: ${{ matrix.os }}
    steps:

    - name: Set up Go 1.12
      uses: actions/setup-go@v1
      with:
        go-version: 1.12
      id: go

    - name: Checkout code
      uses: actions/checkout@v1

    - name: Build
      run: |
        ./scripts/tests/werf_with_coverage.sh
        ./scripts/ci/crane.sh
<<<<<<< HEAD
        ./scripts/ci/ginkgo.sh
=======
>>>>>>> caf23e5d

    - name: Upload test tools artifact
      uses: actions/upload-artifact@master
      with:
        name: integration_tests_tools
        path: bin/tests

  integration_tests:
    name: Integration tests
    needs: prepare_integration_tests_tools
    strategy:
      fail-fast: false
      matrix:
        os: [ubuntu-latest]
    runs-on: ${{ matrix.os }}
    steps:

    - name: Set up Go 1.12
      uses: actions/setup-go@v1
      with:
        go-version: 1.12
      id: go

    - name: Checkout code
      uses: actions/checkout@v1

    - name: Download test tools artifact
      uses: actions/download-artifact@master
      with:
        name: integration_tests_tools
        path: bin/tests

    - name: Prepare environment
      run: |
        export WERF_TEST_COVERAGE_DIR=$GITHUB_WORKSPACE/tests_coverage/integration_tests/${{ matrix.os }}
        mkdir -p $WERF_TEST_COVERAGE_DIR
        echo ::set-env name=WERF_TEST_COVERAGE_DIR::$WERF_TEST_COVERAGE_DIR

        chmod +x \
          bin/tests/werf \
          bin/tests/werf.test \
<<<<<<< HEAD
          bin/tests/crane \
          bin/tests/ginkgo
=======
          bin/tests/crane
>>>>>>> caf23e5d

        echo ::set-env name=PATH::$GITHUB_WORKSPACE/bin/tests:$PATH

        ./scripts/ci/bats.sh
        ./scripts/ci/parallel.sh
        ./scripts/ci/git.sh

    - name: Test
      run: |
        WERF_TEST_WERF_BINARY_PATH=$GITHUB_WORKSPACE/bin/tests/werf ginkgo --tags integration -p -r integration
        WERF_TEST_K8S_DISABLED=1 bats -r $GITHUB_WORKSPACE/tests --jobs 5

    - name: Upload coverage artifact
      uses: actions/upload-artifact@master
      with:
        name: tests_coverage
        path: tests_coverage

  integration_k8s_tests:
    name: Integration k8s tests
    needs: prepare_integration_tests_tools
    strategy:
      fail-fast: false
      matrix:
        os: [ubuntu-latest]
        k8s_version: [1.11, 1.12, 1.13, 1.14, 1.15, 1.16]

    runs-on: ${{ matrix.os }}
    steps:

    - name: Set up Go 1.12
      uses: actions/setup-go@v1
      with:
        go-version: 1.12
      id: go

    - name: Checkout code
      uses: actions/checkout@v1

    - name: Download test tools artifact
      uses: actions/download-artifact@master
      with:
        name: integration_tests_tools
        path: bin/tests

    - name: Prepare environment
      run: |
        export WERF_TEST_COVERAGE_DIR=$GITHUB_WORKSPACE/tests_coverage/integration_k8s_tests/${{ matrix.os }}
        mkdir -p $WERF_TEST_COVERAGE_DIR
        echo ::set-env name=WERF_TEST_COVERAGE_DIR::$WERF_TEST_COVERAGE_DIR

        chmod +x \
          bin/tests/werf \
          bin/tests/werf.test \
<<<<<<< HEAD
          bin/tests/ginkgo

        echo ::set-env name=PATH::$GITHUB_WORKSPACE/bin/tests:$PATH

=======
          bin/tests/crane

        echo ::set-env name=PATH::$GITHUB_WORKSPACE/bin/tests:$PATH

        ./scripts/ci/bats.sh
        ./scripts/ci/parallel.sh
>>>>>>> caf23e5d
        ./scripts/ci/git.sh

        echo ::set-env name=WERF_TEST_K8S_BASE64_KUBECONFIG::$(printenv WERF_TEST_K8S_BASE64_KUBECONFIG_${{ matrix.k8s_version }})
      env:
        WERF_TEST_K8S_BASE64_KUBECONFIG_1.11: ${{ secrets.WERF_TEST_K8S_BASE64_KUBECONFIG_1_11 }}
        WERF_TEST_K8S_BASE64_KUBECONFIG_1.12: ${{ secrets.WERF_TEST_K8S_BASE64_KUBECONFIG_1_12 }}
        WERF_TEST_K8S_BASE64_KUBECONFIG_1.13: ${{ secrets.WERF_TEST_K8S_BASE64_KUBECONFIG_1_13 }}
        WERF_TEST_K8S_BASE64_KUBECONFIG_1.14: ${{ secrets.WERF_TEST_K8S_BASE64_KUBECONFIG_1_14 }}
        WERF_TEST_K8S_BASE64_KUBECONFIG_1.15: ${{ secrets.WERF_TEST_K8S_BASE64_KUBECONFIG_1_15 }}
        WERF_TEST_K8S_BASE64_KUBECONFIG_1.16: ${{ secrets.WERF_TEST_K8S_BASE64_KUBECONFIG_1_16 }}

    - name: Test
      run: |
        source ./scripts/ci/integration_k8s_tests_before_hook.sh
        WERF_TEST_WERF_BINARY_PATH=$GITHUB_WORKSPACE/bin/tests/werf ginkgo --tags integration_k8s -p -r integration
      env:
        WERF_TEST_K8S_DOCKER_REGISTRY: ${{ secrets.WERF_TEST_K8S_DOCKER_REGISTRY }}
        WERF_TEST_K8S_DOCKER_REGISTRY_USERNAME: ${{ secrets.WERF_TEST_K8S_DOCKER_REGISTRY_USERNAME }}
        WERF_TEST_K8S_DOCKER_REGISTRY_PASSWORD: ${{ secrets.WERF_TEST_K8S_DOCKER_REGISTRY_PASSWORD }}

    - name: Upload coverage artifact
      uses: actions/upload-artifact@master
      with:
        name: tests_coverage
        path: tests_coverage

  upload_coverage:
    name: Upload coverage
    needs: [unit_tests, integration_tests, integration_k8s_tests]
    runs-on: ubuntu-latest
    steps:

    - name: Checkout code
      uses: actions/checkout@v1

    - name: Download coverage artifact
      uses: actions/download-artifact@master
      with:
        name: tests_coverage
        path: tests_coverage

    - name: Upload
      run: |
        export WERF_TEST_COVERAGE_DIR=tests_coverage
        export GIT_BRANCH=${GITHUB_REF:11}
        export GIT_COMMIT_SHA=$GITHUB_SHA
        ./scripts/ci/codeclimate.sh
      env:
        CC_TEST_REPORTER_ID: ${{ secrets.CC_TEST_REPORTER_ID }}<|MERGE_RESOLUTION|>--- conflicted
+++ resolved
@@ -100,10 +100,7 @@
       run: |
         ./scripts/tests/werf_with_coverage.sh
         ./scripts/ci/crane.sh
-<<<<<<< HEAD
         ./scripts/ci/ginkgo.sh
-=======
->>>>>>> caf23e5d
 
     - name: Upload test tools artifact
       uses: actions/upload-artifact@master
@@ -145,12 +142,8 @@
         chmod +x \
           bin/tests/werf \
           bin/tests/werf.test \
-<<<<<<< HEAD
           bin/tests/crane \
           bin/tests/ginkgo
-=======
-          bin/tests/crane
->>>>>>> caf23e5d
 
         echo ::set-env name=PATH::$GITHUB_WORKSPACE/bin/tests:$PATH
 
@@ -205,19 +198,13 @@
         chmod +x \
           bin/tests/werf \
           bin/tests/werf.test \
-<<<<<<< HEAD
+          bin/tests/crane \
           bin/tests/ginkgo
-
-        echo ::set-env name=PATH::$GITHUB_WORKSPACE/bin/tests:$PATH
-
-=======
-          bin/tests/crane
 
         echo ::set-env name=PATH::$GITHUB_WORKSPACE/bin/tests:$PATH
 
         ./scripts/ci/bats.sh
         ./scripts/ci/parallel.sh
->>>>>>> caf23e5d
         ./scripts/ci/git.sh
 
         echo ::set-env name=WERF_TEST_K8S_BASE64_KUBECONFIG::$(printenv WERF_TEST_K8S_BASE64_KUBECONFIG_${{ matrix.k8s_version }})
